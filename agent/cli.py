<<<<<<< HEAD
import asyncio
import sys
import traceback

from dotenv import load_dotenv
=======
import logging
import sys
from pathlib import Path

>>>>>>> 3f4cf25d
from fire import Fire
from litellm import acompletion
from rich.console import Console
from rich.prompt import Prompt

<<<<<<< HEAD
=======
from common import setup_logging


logger = setup_logging(logging.DEBUG)

>>>>>>> 3f4cf25d

console = Console()


async def main(with_model: str = "anthropic/claude-3-7-sonnet-20250219") -> None:
    """Run the command-line interface for the Elevate CLI Agent."""
    load_dotenv()
    console.print("[bold green]Welcome to the Elevate CLI Agent![/bold green]")
    console.print("[bold white]Type 'exit' to quit.[/bold white]")
    console.print(f"[bold white]Using model: {with_model}[/bold white]")
    console.print("[bold white]You can start typing your queries below:[/bold white]\n")

    messages = []
    try:
        while True:
            user_input = Prompt.ask("[yellow]User[/yellow]")
            if user_input.lower() == "exit":
                break

            messages.append({"role": "user", "content": user_input})

            # ————————————
            # Start a streaming Claude call with “thinking” enabled
            # ————————————
            stream = await acompletion(
                model=with_model,
                messages=messages,
                thinking={"type": "enabled", "budget_tokens": 2048},
                allowed_openai_params=["thinking"],
                stream=True,
            )

            thinking_started = False
            answer_started = False
            full_assistant_content = ""

            # ————————————
            # Process each streamed chunk
            # ————————————
            async for chunk in stream:
                delta = None
                if isinstance(chunk, dict) and "choices" in chunk:
                    choices = chunk["choices"]
                    if isinstance(choices, list) and len(choices) > 0:
                        delta = choices[0].get("delta", {})
                else:
                    choices = getattr(chunk, "choices", None)
                    if isinstance(choices, list) and len(choices) > 0:
                        delta = getattr(choices[0], "delta", {})

                if not delta:
                    continue

                # ————————————
                # 1) If this delta has reasoning_content, print it and flush immediately
                # ————————————
                if delta.get("reasoning_content"):
                    token = delta["reasoning_content"]
                    if not thinking_started:
                        thinking_started = True
                        console.print(
                            "[cyan]Assistant (Thinking):[/cyan] ",
                            end="",
                            highlight=False,
                        )
                    console.print(token, end="", highlight=False)
                    # Force the console to flush so the user sees reasoning in real time:
                    console.file.flush()

                # ————————————
                # 2) If this same delta also has content, insert a newline first
                # ————————————
                if delta.get("content"):
                    token = delta["content"]
                    if not answer_started:
                        answer_started = True
                        if thinking_started:
                            console.print()  # finish thinking line
                        console.print("[blue]Assistant:[/blue] ", end="", highlight=False)
                        console.file.flush()  # flush before streaming content
                    console.print(token, end="", highlight=False)
                    full_assistant_content += token
                    console.file.flush()  # ensure the answer tokens appear as they stream

            # After the stream ends, break line & append the assistant's content to history
            console.print("\n")
            if not full_assistant_content.strip():
                full_assistant_content = "[no content received]"
            messages.append({"role": "assistant", "content": full_assistant_content})

    except (KeyboardInterrupt, asyncio.CancelledError):
        console.print("\n[red]Keyboard interrupt received. Exiting gracefully.[/red]")
        return
    except Exception:
        console.print("[red]❌ Error communicating with the model.[/red]")
        traceback.print_exc(file=sys.stderr)


<<<<<<< HEAD
def fire_main(with_model: str = "anthropic/claude-3-7-sonnet-20250219") -> None:
    asyncio.run(main(with_model=with_model))
=======
def main(with_model: str = "gpt-4o-mini") -> None:
    """Run the command-line interface."""
    logger.debug("Welcome to the Elevate CLI Agent!")
    logger.debug("Type 'exit' to quit.")
    logger.debug(f"Using model: {with_model}")
    logger.debug("You can start typing your queries below:")
    while True:
        user_input = prompt("You: ")
        if user_input.lower() == "exit":
            break
        logger.debug(f"Elevate: {user_input}")
>>>>>>> 3f4cf25d


if __name__ == "__main__":
    Fire(fire_main)<|MERGE_RESOLUTION|>--- conflicted
+++ resolved
@@ -1,28 +1,17 @@
-<<<<<<< HEAD
 import asyncio
 import sys
 import traceback
 
 from dotenv import load_dotenv
-=======
-import logging
-import sys
-from pathlib import Path
-
->>>>>>> 3f4cf25d
 from fire import Fire
 from litellm import acompletion
 from rich.console import Console
 from rich.prompt import Prompt
 
-<<<<<<< HEAD
-=======
 from common import setup_logging
 
 
 logger = setup_logging(logging.DEBUG)
-
->>>>>>> 3f4cf25d
 
 console = Console()
 
@@ -121,23 +110,8 @@
         traceback.print_exc(file=sys.stderr)
 
 
-<<<<<<< HEAD
 def fire_main(with_model: str = "anthropic/claude-3-7-sonnet-20250219") -> None:
     asyncio.run(main(with_model=with_model))
-=======
-def main(with_model: str = "gpt-4o-mini") -> None:
-    """Run the command-line interface."""
-    logger.debug("Welcome to the Elevate CLI Agent!")
-    logger.debug("Type 'exit' to quit.")
-    logger.debug(f"Using model: {with_model}")
-    logger.debug("You can start typing your queries below:")
-    while True:
-        user_input = prompt("You: ")
-        if user_input.lower() == "exit":
-            break
-        logger.debug(f"Elevate: {user_input}")
->>>>>>> 3f4cf25d
-
 
 if __name__ == "__main__":
     Fire(fire_main)